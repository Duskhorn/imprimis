--- conflicted
+++ resolved
@@ -1,85 +1,4 @@
 ////////////////////////////////////////////////////////////////////////////////////////
-<<<<<<< HEAD
-//                                       ui.cfg                                       //
-////////////////////////////////////////////////////////////////////////////////////////
-
-//main menu, when the game is first opened
-uistr_main_0 = "Server Browser"
-uistr_main_1 = "Map Browser"
-uistr_main_2 = "Player Setup"
-uistr_main_3 = "Options"
-uistr_main_4 = "Credits"
-uistr_main_5 = "Quit"
-
-//main menu shown when escape is pressed during a game
-uistr_main_ingame_0 = "Play"
-uistr_main_ingame_1 = "Spectate"
-//the team names have to be included in translation because the order
-//of the team names and the words around them could differ depending
-//on language
-uistr_main_ingame_2 = "Join ^f3Rojo"
-uistr_main_ingame_3 = "Join ^f1Azul"
-uistr_main_ingame_4 = "Master"
-uistr_main_ingame_5 = "Bots"
-uistr_main_ingame_6 = "Disconnect"
-
-//player setup
-uistr_player_setup_0 = "Name"
-uistr_player_setup_1 = "Solo"
-uistr_player_setup_2 = "Player Setup"
-
-//credits
-uistr_credits_0 = "Imprimis Game"
-uistr_credits_1 = "Libprimis Engine"
-uistr_credits_2 = "Tesseract & Cube"
-uistr_credits_3 = "Imprimis Contributors"
-
-//master
-uistr_master_0 = "Relinquish Master"
-uistr_master_1 = "Claim Master"
-uistr_master_2 = "open"
-uistr_master_3 = "veto"
-uistr_master_4 = "locked"
-uistr_master_5 = "private"
-uistr_master_6 = "Master"
-
-//client lists - manage clients in a solo or multiplayer game
-uistr_clientlistsolo_0 = "Kick"
-uistr_clientlistsolo_1 = "Spec"
-uistr_clientlistsolo_2 = "Admin"
-uistr_clientlistsolo_3 = "Auth"
-uistr_clientlistsolo_4 = "Master"
-
-uistr_clientlistteam_0 = "Kick"
-uistr_clientlistteam_1 = "Spec"
-uistr_clientlistteam_2 = "Team"
-uistr_clientlistteam_3 = "Admin"
-uistr_clientlistteam_4 = "Auth"
-uistr_clientlistteam_5 = "Master"
-
-//bots
-uistr_bots_0 = "Bots"
-uistr_bots_1 = "Skill Level"
-uistr_bots_2 = "Add Bot"
-uistr_bots_3 = "Add"
-uistr_bots_4 = "Delete Bot"
-uistr_bots_5 = "Clear Bots"
-
-//changes menu (confirms that user wants to apply changes)
-uistr_changes_0 = "Apply changes for:"
-uistr_changes_1 = "Yes"
-uistr_changes_2 = "No"
-
-//error message in copymapcfg
-//this is all one sentence
-uistr_copymapcfg_0 = "Map config"
-uistr_copymapcfg_1 = "does not exist!"
-
-//cmc_confirm (copy map config confirmation dialog)
-uistr_cmc_confirm_0 = "Copy map config:"
-uistr_cmc_confirm_1 = "Proceed"
-uistr_cmc_confirm_2 = "Cancel"
-=======
 //                                    options.cfg                                     //
 ////////////////////////////////////////////////////////////////////////////////////////
 
@@ -196,4 +115,84 @@
 uistr_options_65 = "Music Volume"
 //section 3
 uistr_options_66 = "Hit Confirmation"
->>>>>>> 266f3057
+
+////////////////////////////////////////////////////////////////////////////////////////
+//                                       ui.cfg                                       //
+////////////////////////////////////////////////////////////////////////////////////////
+
+//main menu, when the game is first opened
+uistr_main_0 = "Server Browser"
+uistr_main_1 = "Map Browser"
+uistr_main_2 = "Player Setup"
+uistr_main_3 = "Options"
+uistr_main_4 = "Credits"
+uistr_main_5 = "Quit"
+
+//main menu shown when escape is pressed during a game
+uistr_main_ingame_0 = "Play"
+uistr_main_ingame_1 = "Spectate"
+//the team names have to be included in translation because the order
+//of the team names and the words around them could differ depending
+//on language
+uistr_main_ingame_2 = "Join ^f3Rojo"
+uistr_main_ingame_3 = "Join ^f1Azul"
+uistr_main_ingame_4 = "Master"
+uistr_main_ingame_5 = "Bots"
+uistr_main_ingame_6 = "Disconnect"
+
+//player setup
+uistr_player_setup_0 = "Name"
+uistr_player_setup_1 = "Solo"
+uistr_player_setup_2 = "Player Setup"
+
+//credits
+uistr_credits_0 = "Imprimis Game"
+uistr_credits_1 = "Libprimis Engine"
+uistr_credits_2 = "Tesseract & Cube"
+uistr_credits_3 = "Imprimis Contributors"
+
+//master
+uistr_master_0 = "Relinquish Master"
+uistr_master_1 = "Claim Master"
+uistr_master_2 = "open"
+uistr_master_3 = "veto"
+uistr_master_4 = "locked"
+uistr_master_5 = "private"
+uistr_master_6 = "Master"
+
+//client lists - manage clients in a solo or multiplayer game
+uistr_clientlistsolo_0 = "Kick"
+uistr_clientlistsolo_1 = "Spec"
+uistr_clientlistsolo_2 = "Admin"
+uistr_clientlistsolo_3 = "Auth"
+uistr_clientlistsolo_4 = "Master"
+
+uistr_clientlistteam_0 = "Kick"
+uistr_clientlistteam_1 = "Spec"
+uistr_clientlistteam_2 = "Team"
+uistr_clientlistteam_3 = "Admin"
+uistr_clientlistteam_4 = "Auth"
+uistr_clientlistteam_5 = "Master"
+
+//bots
+uistr_bots_0 = "Bots"
+uistr_bots_1 = "Skill Level"
+uistr_bots_2 = "Add Bot"
+uistr_bots_3 = "Add"
+uistr_bots_4 = "Delete Bot"
+uistr_bots_5 = "Clear Bots"
+
+//changes menu (confirms that user wants to apply changes)
+uistr_changes_0 = "Apply changes for:"
+uistr_changes_1 = "Yes"
+uistr_changes_2 = "No"
+
+//error message in copymapcfg
+//this is all one sentence
+uistr_copymapcfg_0 = "Map config"
+uistr_copymapcfg_1 = "does not exist!"
+
+//cmc_confirm (copy map config confirmation dialog)
+uistr_cmc_confirm_0 = "Copy map config:"
+uistr_cmc_confirm_1 = "Proceed"
+uistr_cmc_confirm_2 = "Cancel"